<!--

<<<<<<< HEAD
  Copyright (c) 2000, 2022, Oracle and/or its affiliates.
=======
  Copyright (c) 2000, 2023, Oracle and/or its affiliates.
>>>>>>> ecd5b231

  Licensed under the Universal Permissive License v 1.0 as shown at
  https://oss.oracle.com/licenses/upl.

-->

-----
<img src=https://oracle.github.io/coherence/assets/images/logo-red.png><img>

![CI Build](https://github.com/oracle/coherence-dotnet-extend-client/workflows/CI%20Build/badge.svg)
[![License](http://img.shields.io/badge/license-UPL%201.0-blue.svg)](https://oss.oracle.com/licenses/upl/)

# Oracle Coherence for .NET - Community Edition

## Contents
1. [Introduction to Coherence](#intro)
1. [How to Get Coherence Community Edition](#acquire)
1. [Introduction to Coherence for .NET](#intro-extend)
1. [Building](#build)
1. [CLI Hello Coherence Example](#started)
1. [Testing](#testing)
1. [Documentation](#docs)
1. [Contributing](#contrib)

# <a name="intro"></a>Introduction to Coherence

[Coherence](http://coherence.community/) is a scalable, fault-tolerant, cloud-ready,
distributed platform for building grid-based applications and reliably storing data.
The product is used at scale, for both compute and raw storage, in a vast array of 
industries such as critical financial trading systems, high performance telecommunication
products and eCommerce applications. 

Typically these deployments do not tolerate any downtime and Coherence is chosen due to its 
novel features in death detection, application data evolvability, and the robust,
battle-hardened core of the product that enables it to be seamlessly deployed and 
adapted within any ecosystem.

At a high level, Coherence provides an implementation of the familiar `IDictionary`
interface but rather than storing the associated data in the local process it is partitioned
(or sharded) across a number of designated remote nodes. This partitioning enables
applications to not only distribute (and therefore scale) their storage across multiple
processes, machines, racks, and data centers but also to perform grid-based processing
to truly harness the CPU resources of the machines. 

The Coherence interface `INamedCache` (an extension of `IDictionary`) provides methods
to query, aggregate (map/reduce style) and compute (send functions to storage nodes
for locally executed mutations) the data set. These capabilities, in addition to 
numerous other features, enable Coherence to be used as a framework for writing robust,
distributed applications.

# <a name="acquire"></a>How to Get Coherence Community Edition

For more details on how to obtain and use Coherence, please see the Coherence CE [README](https://github.com/oracle/coherence/tree/master/README.md).

# <a name="intro_extend"></a>Introduction to Coherence for .NET

Coherence for .NET allows .NET applications to access Coherence clustered services, including data, data events, and data processing from outside the Coherence cluster. Typical uses of Coherence for .NET include desktop and web applications that require access to Coherence caches.

Coherence for .NET consists of a lightweight .NET library that connects to a Coherence clustered service instance running within the Coherence cluster using a high performance TCP/IP-based communication layer. This library sends all client requests to the Coherence clustered proxy service which, in turn, responds to client requests by delegating to an actual Coherence clustered service (for example, a Partitioned or Replicated cache service).

See the [documentation](#docs) for details on building Coherence applications using .NET.

# <a name="build"></a>Building

### Prerequisites and Dependencies

1. Microsoft .NET 4.0 or higher runtime and SDK
2. Supported Microsoft Windows operating system (see the systemrequirements for the appropriate .NET runtime above)
3. Microsoft Visual Studio 2010+, or Visual Studio Code with the NET plugin installed is required to build

The Coherence for .NET also depends on the following libraries and software:
1. [Common.Logging, 2.0.0.0](#commonlogging)
1. [MSBuild.Extension.Pack, 1.9.1](#msbuildex)
1. [Sandcastle Help File Builder and Tools, 2019.11.17](#shfb)
1. [Microsoft Build Tools 2015](#msbuildtools)

#### <a name="commonlogging"></a>Common.Logging 2.0.0.0
<a name="intro"></a>
Download and install Common.Logging 2.0.0.0 (`https://www.nuget.org/packages/Common.Logging/2.0.0`) or later. Copy Common.Logging.2.0.0\lib\2.0 to lib\net\2.0.

#### <a name="msbuildex"></a>MSBuild.Extension.Pack.1.9.1
Download and install MSBuild.Extension.Pack, 1.9.1 (`https://www.nuget.org/packages/MSbuild.Extension.Pack/1.9.0`). Copy MSBuild.Extension.Pack.1.9.1 to tools\internal\msbuild.

#### <a name="shfb"></a>Sandcastle Help File Builder and Tools, 2019.11.17
Coherence uses Sandcastle Help File Builder and Tools to build the Coherence .NET documentation. Down load and install Sandcastle Help File Builder and Tools, 2019.11.17 (`https://github.com/EWSoftware/SHFB/releases`). Then copy the "Sandcastle Help File Builder" directory 
to tools\internal\shfb.

#### <a name="msbuildtools"></a>Microsoft Build Tools 2015
Sandcastle Help File Builder and Tools requires Microsoft Build Tools 2015.  You can down load Microsoft Build Tools 2015（`https://www.microsoft.com/en-us/download/details.aspx?id=48159`）or later and install it if you don't have it already.

The following additional dependencies are required for testing:
1. [NUnit 2 releases, 2.6.2](#nunit)
1. [NUnit.Runners, 2.6.2](#nunitrunners)
1. [Ant, 1.7.0](#ant)
1. Java 1.8 or later
1. [WinHttpCertCfg.exe](#httpcerts)

#### <a name="nunit"></a>NUnit 2.6.2
Download and install NUnit, 2.6.2 (`https://nunit.org/download/#olderReleases`) or later. Copy NUnit.2.6.2 to tools\internal\nunit

#### <a name="nunitrunners"></a>NUnit.Runners, 2.6.2
Download and install NUnit.Runners, 2.6.2 (`https://www.nuget.org/packages/NUnit.Runners/2.6.2`) or later. Copy NUnit.Runners.2.6.2 to tools\internal\NUnit.Runners

#### <a name="ant"></a>Ant
Download and install Ant, 1.7.0 or later. Then copy it to under tools\internal\ant.

#### <a name="httpcerts"></a>WinHttpCertCfg.exe
Download and install WinHttpCertCfg.exe ('https://www.microsoft.com/en-us/download/details.aspx?id=19801`).  Then copy it to tools\internal\resourcekit.

You can use NuGet Package Manager through Visual Studio or Develooper Command Prompt to download most of the dependency libraries and software.

If C:\coherence-net is your project root directory, it should contain the following directories

- C:\coherence-net\lib\net\2.0
- C:\coherence-net\tools\cluster-control
- C:\coherence-net\tools\internal\ant
- C:\coherence-net\tools\internal\cluster-control
- C:\coherence-net\tools\internal\msbuild
- C:\coherence-net\tools\internal\msbuild-custom
- C:\coherence-net\tools\internal\nunit
- C:\coherence-net\tools\internal\nunit.runners
- C:\coherence-net\tools\internal\resourcekit
- C:\coherence-net\tools\internal\shfb
- C:\coherence-net\tools\msbuild-custom

The Coherence for .NET build system is based upon msbuild. To build Coherence for .NET, you must run the msbuild build utility, passing in the desired target that you would like to execute.
The output from the build are in the build subdirectory.

To build Coherence for .NET, start a "Developer Command Prompt for VS" 2017 or 2019.
Clone this repository and run the following command:
```
set JAVA_HOME=<Java Home Path>
```
```
bin\cfgbuild.cmd
```
```
msbuild /t:build Coherence.msbuild
```
The resulting files:

`build\Coherence.2010\Debug` - debug build

`build\Coherence.2010\Release` - release build

To clean all build artifacts from your build system, run the following
command:

```
msbuild /t:clean Coherence.msbuild
```

# <a name="started"></a>CLI Hello Coherence Example
The following example illustrates starting a storage enabled Coherence server, followed by running the HelloCoherence console application. The HelloCoherence application inserts and retrieves data from the Coherence server.

## Build HelloCoherence
1. Using dotnet-cli to create a HelloCoherence console application:
```
dotnet new console -name "HelloCoherence"
```
1. Add the following references to the HelloCoherence.csproj (provide the Coherence.Core.dll location in the `<HintPath>`):
```
  <ItemGroup>
    <Reference Include="Coherence.Core, Version=14.1.1.13, Culture=neutral, PublicKeyToken=0ada89708fdf1f9a, processorArchitecture=MSIL">
      <HintPath>Coherence.Core.dll</HintPath>
    </Reference>
    <PackageReference Include="Common.Logging" Version="3.4.1" />
    <PackageReference Include="System.Configuration.ConfigurationManager" Version="4.7.0" />
  </ItemGroup>
```
Also include any Coherence configuration files you may have.

1. Replace Program.cs code with the following source:
```
/*
 * Copyright (c) 2000, 2022, Oracle and/or its affiliates.
 *
 * Licensed under the Universal Permissive License v 1.0 as shown at
 * http://oss.oracle.com/licenses/upl.
 */
using System;
using Tangosol.Net;
using Tangosol.Net.Cache;
using Tangosol.Run.Xml;
namespace Hello
{
    class Program
    {
        static void Main(string[] args)
        {
            // Display title as the C# console Coherence app and
            // show user the valid commands:
            Console.WriteLine("Coherence for .NET Extend Client");
            Console.WriteLine("The following are the available cache operations:");
            Console.WriteLine("\tcache <cacheName> - specify a cache name to use");
            Console.WriteLine("\tput <key> <value> - put a <key, value> pair into the cache");
            Console.WriteLine("\tget <key> - get the value of a given key from the cache");
            Console.WriteLine("\tremove <key> - remove an entry of the given key from the cache");
            Console.WriteLine("\tlist - list all the entries in the cache");
            Console.WriteLine("\tsize - get the size of the cache");
            Console.WriteLine("\tbye - exit the console");
            Console.WriteLine();
            Console.Write("Map (?): ");

            // Declare variabs.
            String      cacheName  = null;
            INamedCache namedCache = null;
            String      op         = Console.ReadLine().ToLower();
            String[]    opList     = op.Split();

            // Processing cache operations.
            while (opList[0].CompareTo("bye") != 0)
            {
                String key;
                String value;

                if (!opList[0].Equals("cache") && namedCache == null)
                {
                    Console.WriteLine("No named cache.  Please specify a named cache to use.");
                }
                else
                {
                    switch (opList[0])
                    {
                        case "cache":
						    if (opList.Length < 2)
							{
								Console.WriteLine("No cache name.  Please specify a cache name to use.");
							}
							else
							{
								cacheName = opList[1];
								namedCache = CacheFactory.GetCache(cacheName);
							}
                            break;

                        case "put":
						    if (opList.Length < 3)
							{
								Console.WriteLine("No key/value pair.  Please specify the key and value to be put into the cache.");
							}
							else
							{
								key = opList[1];
								value = opList[2];
								namedCache[key] = value;
							}
                            break;

                        case "get":
						    if (opList.Length < 2)
							{
								Console.WriteLine("No key.  Please specify the key to get.");
							}
							else
							{
								key = opList[1];
								var result = namedCache[key];
								Console.WriteLine(result == null ? "NULL" : namedCache[key]);
							}
                            break;

                        case "remove":
						    if (opList.Length < 2)
							{
								Console.WriteLine("No key.  Please specify the key to remove.");
							}
							else
							{
								key = opList[1];
								namedCache.Remove(key);
							}
                            break;

                        case "list":
                            foreach (ICacheEntry entry in namedCache.Entries)
                            {
                                Console.WriteLine(entry.Key + " = " + entry.Value);
                            }
                            break;

                        case "size":
                            Console.WriteLine(namedCache.Count);
                            break;

                        default:
                            Console.WriteLine("Valid operations are: cache, put, get, remove, list, size, and bye.");
                            break;
                    }
                }

                Console.WriteLine("");
                if (namedCache == null)
                {
                    Console.Write("Map (?): ");
                }
                else
                {
                    Console.Write("Map (" + cacheName + "): ");
                }

                // Read cache operation
                op = Console.ReadLine().ToLower();
                opList = op.Split();
            }
        }
    }
}
```

By default, you need to provide a POF configure file, pof-config.xml, in the TargetFramework directory. Below are a sample pof-config.xml file:

```
<?xml version="1.0"?>
<!--
  Copyright (c) 2000, 2022, Oracle and/or its affiliates.

  Licensed under the Universal Permissive License v 1.0 as shown at
  http://oss.oracle.com/licenses/upl.
-->
<pof-config xmlns="http://schemas.tangosol.com/pof">
  <user-type-list>
    <!-- include all "standard" Coherence POF user types -->
    <include>assembly://Coherence.Core/Tangosol.Config/coherence-pof-config.xml</include>

    <!-- include all application POF user types -->
  </user-type-list>
</pof-config>
```

4. Build the HelloCoherence project
```
dotnet build
```

## Start a Coherence server

```
"%JAVA_HOME%\bin\java" -Dcoherence.pof.enabled=true -Dcoherence.log.level=9 -jar coherence.jar
```

## Run the Hello Coherence example

```shell script
dotnet run
```

```
Coherence for .NET Extend Client
The following are the available cache operations:
        cache <cacheName> - specify a cache name to use
        put <key> <value> - put a <key, value> pair into the cache
        get <key> - get the value of a given key from the cache
        remove <key> - remove an entry of the given key from the cache
        list - list all the entries in the cache
        size - get the size of the cache
        bye - exit the console
		
Map (?): cache welcomes

Map (welcomes): get english
NULL

Map (welcomes): put english Hello

Map (welcomes): put spanish Hola

Map (welcomes): put french Bonjour

Map (welcomes): get english
Hello

Map (welcomes): list
french = Bonjour
english = Hello
spanish = Hola

Map (welcomes): bye
```

```
dotnet run
```

```
Coherence for .NET Extend Client
The following are the available cache operations:
        cache <cacheName> - specify a cache name to use
        put <key> <value> - put a <key, value> pair into the cache
        get <key> - get the value of a given key from the cache
        remove <key> - remove an entry of the given key from the cache
        list - list all the entries in the cache
        size - get the size of the cache
        bye - exit the console
		
Map (?): cache welcomes

Map (welcomes): list
french = Bonjour
english = Hello
spanish = Hola

Map (welcomes): bye
```

# <a name="testing"></a>Testing

To run Coherence for .NET test suite, you must have a coherence.jar.  Using ant, you can provide a build.properties file in the tools\ant directory to specify a maven repository from which coherence.jar can be downloaded.
The test suite starts a Coherence server for the .NET clients to connect to run the tests.

```
msbuild /t:test Coherence.msbuild
```

To run Coherence for .NET test suite starting a Coherence server in docker container, use the following commaond:

```
msbuild /t:test Coherence.docker
```

# <a name="docs"></a>Documentation

To build Coherence for .NET API documentation, run the following command.  The API documentation can be viewed using Microsoft help viewer.
```
msbuild /t:doc Coherence.msbuild
```
To build Coherence for .NET installable package, use the following command.  The command produces a Coherence.msi in the build directory that can be used to install Coherence for .NET.
```
msbuild /t:dist Coherence.msbuild
```
The resulting files:

`dist\14.1.2.0b0` - Coherence MSI installer

For further details on developing Coherence for .NET applications, see the documentation [here](https://docs.oracle.com/en/middleware/standalone/coherence/14.1.1.0/develop-remote-clients/creating-net-extend-clients.html).

# <a name="contrib"></a>Contribute

Interested in contributing?  Please see our contribution [guidelines](CONTRIBUTING.md) for details.

# Security

Please consult the [security guide](./SECURITY.md) for our responsible security vulnerability disclosure process<|MERGE_RESOLUTION|>--- conflicted
+++ resolved
@@ -1,10 +1,6 @@
 <!--
 
-<<<<<<< HEAD
-  Copyright (c) 2000, 2022, Oracle and/or its affiliates.
-=======
   Copyright (c) 2000, 2023, Oracle and/or its affiliates.
->>>>>>> ecd5b231
 
   Licensed under the Universal Permissive License v 1.0 as shown at
   https://oss.oracle.com/licenses/upl.
