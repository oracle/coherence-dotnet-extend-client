--- conflicted
+++ resolved
@@ -1,10 +1,6 @@
 <?xml version="1.0"?>
 <!--
-<<<<<<< HEAD
-  Copyright (c) 2000, 2021, Oracle and/or its affiliates.
-=======
   Copyright (c) 2000, 2022, Oracle and/or its affiliates.
->>>>>>> d98f5bf5
 
   Licensed under the Universal Permissive License v 1.0 as shown at
   http://oss.oracle.com/licenses/upl.
@@ -17,11 +13,7 @@
 
   <xs:annotation>
     <xs:documentation>
-<<<<<<< HEAD
-      Copyright (c) 2000, 2021, Oracle and/or its affiliates. All rights reserved.
-=======
       Copyright (c) 2000, 2022, Oracle and/or its affiliates. All rights reserved.
->>>>>>> d98f5bf5
 
       Oracle is a registered trademarks of Oracle Corporation and/or its affiliates.
 
